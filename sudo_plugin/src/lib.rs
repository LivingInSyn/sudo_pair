--- conflicted
+++ resolved
@@ -62,11 +62,7 @@
 pub mod errors;
 pub mod options;
 pub mod plugin;
-<<<<<<< HEAD
 pub mod output;
-=======
-pub mod prelude;
->>>>>>> 276e3133
 
 pub mod macros;
 
