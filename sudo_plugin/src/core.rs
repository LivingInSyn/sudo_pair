--- conflicted
+++ resolved
@@ -12,11 +12,6 @@
 // implied. See the License for the specific language governing
 // permissions and limitations under the License.
 
-<<<<<<< HEAD
-use crate::errors::*;
-use crate::{IoEnv, IoPlugin, IoState};
-use crate::output::{PrintFacility, ConversationFacility};
-=======
 //! This module implements the actual `sudo_plugin(8)` callbacks that
 //! convert between C and Rust style and trampoline into the acutal
 //! plugin code. It is not intended for direct end-user use.
@@ -26,9 +21,8 @@
 #![allow(clippy::must_use_candidate)]
 
 use crate::errors::AsSudoPluginRetval;
-use crate::output::PrintFacility;
-use crate::plugin::{IoEnv, IoPlugin, IoState};
->>>>>>> 276e3133
+use crate::output::{PrintFacility, ConversationFacility};
+use crate::{IoEnv, IoPlugin, IoState};
 use crate::sys;
 
 use std::os::raw;
@@ -50,15 +44,11 @@
     let static_io_env    = S::io_env();
     let static_io_plugin = S::io_plugin();
 
-<<<<<<< HEAD
-    let (_, mut stderr) = PrintFacility::new(Some(P::NAME), plugin_printf);
-    let conv_f = ConversationFacility::new(conversation);
-
-=======
     let (_, mut stderr) = PrintFacility::new(
         Some(P::NAME), plugin_printf
     );
->>>>>>> 276e3133
+    let conv_f = ConversationFacility::new(conversation);
+
 
     let io_env = IoEnv::new(
         P::NAME,
